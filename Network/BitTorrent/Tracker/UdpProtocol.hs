module Network.BitTorrent.Tracker.UdpProtocol where

import Control.Concurrent.MVar
import Control.Monad
import Control.Monad.IO.Class
import Control.Monad.Trans.Reader
import Crypto.Saltine.Core.Hash
import Data.Binary
import Data.Binary.Get
import Data.Binary.Put
import Data.Bits
import Data.Digest.SHA1
import Data.Maybe
import Data.Word
import Network.BitTorrent.Tracker.Announce
import Network.BitTorrent.Tracker.AnnounceServer
import Network.Socket
import Network.Socket.ByteString
import qualified Data.ByteString as B
import qualified Data.ByteString.Char8 as B8 (pack)
import qualified Data.ByteString.Lazy as BL

data UdpEnv = UdpEnv {
    anEnv :: AnnounceEnv
  , currKey :: MVar ShorthashKey
  , prevKey :: MVar ShorthashKey
}

makeUdpEnv :: AnnounceEnv -> IO UdpEnv
makeUdpEnv anEnv = do
  currKeyM <- newMVar =<< newShorthashKey
  prevKeyM <- newMVar =<< newShorthashKey
  return UdpEnv { anEnv = anEnv, currKey = currKeyM, prevKey = prevKeyM }

cycleKeys :: UdpT ()
cycleKeys = do
  currK <- liftIO . takeMVar =<< asks currKey
  prevK <- liftIO . takeMVar =<< asks prevKey
  newK <- liftIO newShorthashKey
  liftIO . (`putMVar` newK) =<< asks currKey
  liftIO . (`putMVar` currK) =<< asks prevKey

type UdpT a = ReaderT UdpEnv IO a

type ConnectionId = Word64
type TransactionId = Word32

liftAnnounceT :: AnnounceT a -> UdpT a
liftAnnounceT = ReaderT . (. anEnv) . runReaderT

data RequestHeader = RequestHeader {
    reqConnectionId :: ! ConnectionId
  , reqAction :: ! Word32
  , reqTransactionId :: ! TransactionId
}

instance Binary RequestHeader where
  get = liftM3 RequestHeader get get get
  put rh = do
    put $ reqConnectionId rh
    put $ reqAction rh
    put $ reqTransactionId rh

data ResponseHeader = ResponseHeader {
    resAction :: ! Word32
  , resTransactionId :: ! TransactionId
}

makeResponseHeader :: RequestHeader -> ResponseHeader
makeResponseHeader reqH = ResponseHeader {
    resAction = reqAction reqH
  , resTransactionId = reqTransactionId reqH
}

makeErrorHeader :: RequestHeader -> ResponseHeader
makeErrorHeader reqH = ResponseHeader {
    resAction = 3
  , resTransactionId = reqTransactionId reqH
}

instance Binary ResponseHeader where
  get = liftM2 ResponseHeader get get
  put rh = do
    put $ resAction rh
    put $ resTransactionId rh

instance Binary PortNumber where
  get = liftM PortNum getWord16host
  put (PortNum pn) = putWord16host pn

instance Binary ScrapeResponse where
  get = do
    l <- get
    s <- get
    return ScrapeResponse { srSeeders = s, srCompletions = 0, srLeechers = l }
  put sr = do
    put $ srLeechers sr
    put $ srSeeders sr

connectionHashString :: SockAddr -> B.ByteString
connectionHashString sock = BL.toStrict $
  case sock of
    SockAddrInet p h -> encode h `BL.append` encode p
    SockAddrInet6 p _ h _ -> encode h `BL.append` encode p

fetchCurrKey :: UdpT ShorthashKey
fetchCurrKey = liftIO . readMVar =<< asks currKey
fetchPrevKey :: UdpT ShorthashKey
fetchPrevKey = liftIO . readMVar =<< asks prevKey

isValidConnId :: SockAddr -> ConnectionId -> UdpT Bool
isValidConnId sock connId = do
  let connStr = connectionHashString sock
  currKey <- fetchCurrKey
  prevKey <- fetchPrevKey
  let currHash = decode $ BL.fromStrict $ shorthash currKey connStr
      prevHash = decode $ BL.fromStrict $ shorthash prevKey connStr
  return (connId == currHash || connId == prevHash)

handleConnect :: SockAddr
                 -> RequestHeader
                 -> UdpT (Maybe (ResponseHeader, ConnectionId))
handleConnect sock rh = do
  let connId = reqConnectionId rh
  case connId of
    0x41727101980 -> do 
      let connStr = connectionHashString sock
      key <- fetchCurrKey
      let respH = ResponseHeader { resAction = 0
                                 , resTransactionId = reqTransactionId rh }
          connId = decode $ BL.fromStrict $ shorthash key connStr
      return $ Just (respH, connId)
    _ -> return Nothing

getUdpAnnounce4 :: Get Announce
getUdpAnnounce4 = getUdpAnnounceGen get SockAddrInet
getUdpAnnounce6 :: Get Announce
getUdpAnnounce6 =
  getUdpAnnounceGen get (\p a -> SockAddrInet6 p 0 a 0)
getUdpAnnounceGen :: Get a
                     -> (PortNumber -> a -> SockAddr)
                     -> Get Announce
getUdpAnnounceGen getAddr buildSock = do
  ih <- get :: Get InfoHash
  pid <- get :: Get PeerId
  bdownloaded <- get :: Get Word64
  bleft <- get :: Get Word64
  buploaded <- get :: Get Word64
  eventCode <- get :: Get Word32
  let event = case eventCode of
        1 -> Just Completed
        2 -> Just Started
        3 -> Just Stopped
        _ -> Nothing
  ipaddr <- getAddr
  _key <- get :: Get Word32
  wantCode <- get :: Get Word32
  let want = case wantCode of
        0xffffffff -> Nothing
        x -> Just x
  port <- get :: Get PortNumber
  return Announce {
      anInfoHash = ih
    , anPeer = Peer { peerId = pid, peerAddr = buildSock port ipaddr }
    , anUploaded = buploaded
    , anDownloaded = bdownloaded
    , anLeft = bleft
    , anEvent = event
    , anWant = want }

packPeers4 :: [Peer] -> Put
packPeers4 = mapM_ packPeer4
  where
    packPeer4 p = case peerAddr p of
      SockAddrInet port addr -> do
        -- HostAddress is stored in network byte order
        -- write it out in host endian order.
        putWord32host addr
        put port
      _ -> return ()

packPeers6 :: [Peer] -> Put
packPeers6 = mapM_ packPeer6
  where
<<<<<<< HEAD
    packPeer6 p = case peerAddr p of
      SockAddrInet6 port _ addr _ -> do
        put addr
=======
    packPeer6 p = case (peerAddr p) of
      SockAddrInet6 port _ (a1, a2, a3, a4) _ -> do
        putWord32host a1
        putWord32host a2
        putWord32host a3
        putWord32host a4
>>>>>>> ec251d0f
        put port
      _ -> return ()

packAnnounceResponse4 :: AnnounceResponse -> Put
packAnnounceResponse4 = packAnnounceResponseGen packPeers4
packAnnounceResponse6 :: AnnounceResponse -> Put
packAnnounceResponse6 = packAnnounceResponseGen packPeers6
packAnnounceResponseGen :: ([Peer] -> Put)
                           -> AnnounceResponse -> Put
packAnnounceResponseGen packPeers ar =
  case ar of
    Failure message -> put message
    PeerList { plInterval = ival, plSeeders = ns
             , plLeechers = nl, plPeers = peers } -> do
      put ival
      put (fromMaybe 0 nl)
      put (fromMaybe 0 ns)
      packPeers peers

handleUdpRequest :: Socket -> SockAddr -> B.ByteString -> UdpT ()
handleUdpRequest sock addr msg =
  -- Start by parsing a header
  case runGetOrFail get (BL.fromStrict msg) of
    Left _ -> return () -- Unparseable requests just get dropped
    Right (msg', _, rh) -> do
      let (announceAction, announceGetter, announcePack, ipVersion) = case addr of
            SockAddrInet {} -> (1, getUdpAnnounce4, packAnnounceResponse4, Ipv4)
            SockAddrInet6 {} -> (4, getUdpAnnounce6, packAnnounceResponse6, Ipv6)
      case reqAction rh of
        0 -> do
          mresp <- handleConnect addr rh
          case mresp of
            Nothing -> return ()
            Just (respHeader, connId) -> do
              let p = put respHeader >> put connId
              writeResponse p
        x | x == announceAction -> whenValid addr rh $
          whenParses rh announceGetter msg' $ \an -> do
            -- We don't trust you. Rewrite the supplied address, unless
            -- you're coming from rfc1918
            let an' = case addr of
                  SockAddrInet6 _ _ addr6 _ -> updateAddr6 addr6 an
                  SockAddrInet port addr4 ->
                    if isRfc1918 addr4 
                    then case peerAddr $ anPeer an of
                        SockAddrInet _ 0 -> updateAddr4 addr4 an
                        _ -> an
                    else updateAddr4 addr4 an
            anResp <- liftAnnounceT $ handleAnnounce an'
            writeResponse $ put (makeResponseHeader rh) >> announcePack anResp
        2 -> whenValid addr rh $
          case BL.length msg' `divMod` 20 of
            (n, 0) -> whenParses rh (replicateM (fromIntegral n) get) msg' $ \sreqs -> do
              sresps <- liftAnnounceT $ handleScrape ipVersion sreqs
              writeResponse (put (makeResponseHeader rh) >> mapM_ put sresps)
            _      -> do
                let p = put (makeErrorHeader rh) >>
                        put (B8.pack "Scrape should be a multiple of 20 bytes.")
                writeResponse p
        _ -> do
          let p = put (makeErrorHeader rh) >>
                  put (B8.pack "currently unsupported request.")
          writeResponse p
  where
    whenParses :: RequestHeader -> Get a
               -> BL.ByteString -> (a -> UdpT ()) -> UdpT ()
    whenParses rh getter msg action =
      case runGetOrFail getter msg of
        Left _ -> writeResponse $ put (makeErrorHeader rh) >>
                                  put (B8.pack "error parsing request.")
        Right (_, _, a) -> action a

    whenValid :: SockAddr -> RequestHeader -> UdpT () -> UdpT ()
    whenValid addr rh action = do
      validity <- isValidConnId addr (reqConnectionId rh)
      when validity action
    writeResponse :: Put -> UdpT ()
    writeResponse p = do
      let respMsg = BL.toStrict $ runPut p
      liftIO $ sendAllTo sock respMsg addr
    updateAddr6 addr6 an =
      let peerAddr' = case peerAddr $ anPeer an of
            SockAddrInet6 port flow _ scopeId ->
              SockAddrInet6 port flow addr6 scopeId
      in
        an { anPeer = (anPeer an) {peerAddr = peerAddr'}}
    updateAddr4 addr4 an =
      let peerAddr' = case peerAddr $ anPeer an of
            SockAddrInet port _ ->
              SockAddrInet port addr4
      in
        an { anPeer = (anPeer an) {peerAddr = peerAddr'}}<|MERGE_RESOLUTION|>--- conflicted
+++ resolved
@@ -182,18 +182,12 @@
 packPeers6 :: [Peer] -> Put
 packPeers6 = mapM_ packPeer6
   where
-<<<<<<< HEAD
-    packPeer6 p = case peerAddr p of
-      SockAddrInet6 port _ addr _ -> do
-        put addr
-=======
     packPeer6 p = case (peerAddr p) of
       SockAddrInet6 port _ (a1, a2, a3, a4) _ -> do
         putWord32host a1
         putWord32host a2
         putWord32host a3
         putWord32host a4
->>>>>>> ec251d0f
         put port
       _ -> return ()
 
