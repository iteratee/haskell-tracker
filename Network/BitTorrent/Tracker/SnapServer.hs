{-# LANGUAGE RankNTypes #-}
module Network.BitTorrent.Tracker.SnapServer where

import Control.Applicative
import Control.Monad.IO.Class
import Control.Monad.Trans.Reader
import Data.Attoparsec.ByteString.Char8
import Data.Binary
import Data.Binary.Get
import Data.Bits
import Data.ByteString.Lazy.Builder
import Data.Digest.SHA1
import Data.Either
import Data.Endian
import Data.Functor.Identity
import Data.Maybe
import Data.Monoid
import Data.Word
import Debug.Trace
import Network.BitTorrent.Tracker.Announce
import Network.BitTorrent.Tracker.AnnounceServer
import Network.Socket
import Snap.Core
import System.Endian
import qualified Data.ByteString as B
import qualified Data.ByteString.Lazy as BL
import qualified Data.ByteString.Char8 as B8
import qualified Data.Map as M

newtype ContEitherT m l r = ContEitherT { runContEitherT :: forall z. (l -> m z) -> (r -> m z) -> m z }
left :: l -> ContEitherT m l r
left l = ContEitherT $ \lk rk -> lk l
right :: r -> ContEitherT m l r
right r = ContEitherT $ \lk rk -> rk r

liftEither :: Either l r -> ContEitherT m l r
liftEither (Left l) = left l
liftEither (Right r) = right r

instance Functor (ContEitherT m l) where
  fmap f (ContEitherT kka) = ContEitherT $ \lk rk -> kka lk (rk . f)

instance Monad (ContEitherT m l) where
  return = right
  (ContEitherT kka) >>= f = ContEitherT $ \lk rk -> kka lk (\a -> runContEitherT (f a) lk rk)

instance Applicative (ContEitherT m l) where
  pure = right
  (ContEitherT kkf) <*> (ContEitherT kka) =
    ContEitherT $ \lk rk -> kkf lk (\f -> kka lk (rk . f))
  (ContEitherT kka) *> (ContEitherT kkb) =
    ContEitherT $ \lk rk -> kka lk (\_ -> kkb lk rk)
  (ContEitherT kka) <* (ContEitherT kkb) =
    ContEitherT $ \lk rk -> kka lk (\a -> kkb lk (rk . const a))


type ContEither = ContEitherT Identity
runContEither :: ContEither l r -> (l -> z) -> (r -> z) -> z
runContEither ma lk rk = runIdentity $ runContEitherT ma (Identity . lk) (Identity . rk)

toEither :: ContEither l r -> Either l r
toEither ma = runContEither ma Left Right

eCatch :: ContEitherT m l r -> (l -> ContEitherT m l r) -> ContEitherT m l r
eCatch ka handler = ContEitherT $ \lk rk -> runContEitherT ka (\l -> runContEitherT (handler l) lk rk) rk

rqAnnounce :: Request -> ContEitherT m B.ByteString Announce
rqAnnounce req = do
  let params = rqQueryParams req
  hash <- grabAndParseParam (B8.pack "info_hash") params urlBytes
  pid <- grabAndParseParam (B8.pack "peer_id") params urlBytes
  port <- grabAndParseParam (B8.pack "port") params parsePort
  uploaded <- grabAndParseParam (B8.pack "uploaded") params parseDec
  downloaded <- grabAndParseParam (B8.pack "downloaded") params parseDec
  left <- grabAndParseParam (B8.pack "left") params parseDec
  addr <- optionalParseParam (B8.pack "ip") params (parseSockAddr port)
  reqAddr <- parseSockAddr port B8.empty (rqRemoteAddr req)
  compact <- optionalParseParam (B8.pack "compact") params parseDec
    :: ContEitherT m B.ByteString (Maybe Word8)
  failWhen (B8.pack "Compact not supported.")
    (isJust compact && compact /= Just 1)
  event <- optionalParseParam (B8.pack "event") params parseEvent
  want <- optionalParseParam (B8.pack "numwant") params parseDec
  let realAddr = case reqAddr of
        SockAddrInet6{} -> reqAddr
        SockAddrInet _ addr4 ->
            if isRfc1918 addr4
                then case addr of
                    Nothing -> reqAddr
                    Just SockAddrInet6{} -> reqAddr
                    Just a@(SockAddrInet{}) -> a
                else reqAddr
  return Announce {
    anInfoHash = hash,
    anPeer = Peer {
      peerId = pid,
      peerAddr = realAddr
    },
    anUploaded = uploaded,
    anDownloaded = downloaded,
    anLeft = left,
    anEvent = event,
    anWant = want
  }

announceAction :: AnnounceEnv -> Snap ()
announceAction env = do
  kAnnounce <- getsRequest rqAnnounce
  runContEitherT kAnnounce failure success
  where
    failure message = do
      writeBS message
      getResponse >>= finishWith
    success announce = do
      resp <- liftIO $ runReaderT (handleAnnounce announce) env
      writeLBS $ toLazyByteString $ encoder resp
      getResponse >>= finishWith
      where
        encoder = case peerAddr $ anPeer announce of
          SockAddrInet{} -> bencodeResponse4
          SockAddrInet6{} -> bencodeResponse6

scrapeAction :: AnnounceEnv -> Snap ()
scrapeAction env = do
  mHashes <- getsRequest (rqQueryParam (B8.pack "info_hash"))
  case mHashes of
    Nothing -> do
      writeBS (B8.pack "hashes required.")
      getResponse >>= finishWith
    Just rawvals -> do
      let kvals = mapM parse rawvals
          parse = urlBytes (B8.pack "info_hash")
      runContEitherT kvals failure success
  where
    success hashes = do
      kipVersion <- getsRequest rqGetIpVersion
      let ipVersion = runContEither kipVersion (const Ipv4) id
      resps <- liftIO $ runReaderT (handleScrape ipVersion hashes) env
      writeLBS $ toLazyByteString $ bencodeScrapes $ zip hashes resps
      getResponse >>= finishWith
    failure message = do
      writeBS message
      getResponse >>= finishWith

rqGetIpVersion :: Request -> ContEitherT m B.ByteString IpVersion
rqGetIpVersion req = do
  let port = (PortNum . fromIntegral . rqRemotePort) req
  reqAddr <- parseSockAddr port B8.empty (rqRemoteAddr req)
  case reqAddr of
<<<<<<< HEAD
    SockAddrInet{} -> return Ipv4
    SockAddrInet6{} -> return Ipv6
=======
    SockAddrInet _ _ -> return Ipv4
    SockAddrInet6 _ _ _ _ -> return Ipv6
>>>>>>> ec251d0f

completeSnap :: AnnounceEnv -> Snap ()
completeSnap env = 
  path (B8.pack "announce") (method GET $ announceAction env) <|>
  path (B8.pack "scrape") (method GET $ scrapeAction env)

failWhen :: b -> Bool -> ContEitherT m b ()
fallWhen b True  = left b
failWhen _ False = right ()

missing :: B.ByteString -> B.ByteString
missing key = key <> B8.pack " missing."

tooMany :: B.ByteString -> B.ByteString
tooMany key = key <> B8.pack " too many times."

misformatted :: B.ByteString -> B.ByteString
misformatted key = key <> B8.pack " not formatted correctly."

maybeParse :: B.ByteString -> B.ByteString -> Parser a -> ContEitherT m B.ByteString a
maybeParse name = 
  parseOnlyMessage (misformatted name)

urlBytes :: B.ByteString -> B.ByteString -> ContEitherT m B.ByteString Word160
urlBytes name val =
  case B.length val of
    20 -> case runGetOrFail get (BL.fromStrict val) of
      Left _ -> left (misformatted name) -- Shouldn't happen
      Right (rem, count, result) -> do
        failWhen (name <> B8.pack "incorrect length") (count /= 20 || not (BL.null rem))
        return result
    _ -> left (misformatted name)

parseDec :: (Integral a) => B.ByteString -> B.ByteString -> ContEitherT m B.ByteString a
parseDec name val = maybeParse name val decimal

parsePort :: B.ByteString -> B.ByteString -> ContEitherT m B.ByteString PortNumber
parsePort name val = maybeParse name val decimal

parseSockAddr :: PortNumber -> B.ByteString -> B.ByteString -> ContEitherT m B.ByteString SockAddr
parseSockAddr pnum name val = maybeParse name val parser
  where
    parser = (SockAddrInet pnum <$> parseIp4) <|>
             (SockAddrInet6 pnum 0 <$> parseIp6 <*> pure 0)

fi :: (Integral a, Num b) => a -> b
fi = fromIntegral

parseIp :: Parser (Either HostAddress HostAddress6)
parseIp = (Left <$> parseIp4) <|> (Right <$> parseIp6)

parseIp4 :: Parser HostAddress
parseIp4 = fromBE32 <$> (packBytes <$> decimal <* char '.'
                                   <*> decimal <* char '.'
                                   <*> decimal <* char '.'
                                   <*> decimal)
  where
    packBytes :: Word8 -> Word8 -> Word8 -> Word8 -> Word32
    packBytes b1 b2 b3 b4 = fi b1 `shiftL` 24 .|.
                            fi b2 `shiftL` 16 .|.
                            fi b3 `shiftL` 8 .|.
                            fi b4

parseIp6 :: Parser HostAddress6
parseIp6 = complete6 <|> seperated6
  where
    hex = hexadecimal
    colon = char ':'
    doubleColon = char ':' *> char ':'
    complete6 = packComplete <$>
      hex <* colon <*> hex <* colon <*> hex <* colon <*> hex
          <* colon <*> hex <* colon <*> hex <* colon <*> hex <* colon <*> hex
    packComplete :: Word16 -> Word16 -> Word16 -> Word16 ->
                    Word16 -> Word16 -> Word16 -> Word16 ->
                    HostAddress6
    packComplete a b c d e f g h = (
<<<<<<< HEAD
      fi a `shiftL` 16 .|. fi b, fi c `shiftL` 16 .|. fi d,
      fi e `shiftL` 16 .|. fi f, fi g `shiftL` 16 .|. fi h)
=======
      byteSwap a b, byteSwap c d, byteSwap e f, byteSwap g h)
    byteSwap :: Word16 -> Word16 -> Word32
    byteSwap a b = toBigEndian $ (fi a) `shiftL` 16 .|. (fi b)
>>>>>>> ec251d0f
    seperated6 = sepByUpto 7 hex colon >>= \pre ->
      packSeparated pre <$ doubleColon <*> sepByUpto (7 - length pre) hex colon
    packSeparated :: [Word16] -> [Word16] -> HostAddress6
    packSeparated first last = packSeparated' (first ++ replicate rem 0 ++ last)
      where rem = 8 - length first - length last
    packSeparated' (a:b:c:d:e:f:g:h:[]) = packComplete a b c d e f g h

parseEvent :: B.ByteString -> B.ByteString -> ContEitherT m B.ByteString Event
parseEvent name val = maybeParse name val parser
  where
    parser =
      string (B8.pack "completed") *> pure Completed <|>
      string (B8.pack "started") *> pure Started <|>
      string (B8.pack "stopped") *> pure Stopped

sepByUpto :: (Alternative f) => Int -> f a -> f s -> f [a]
sepByUpto k _ _ | k <= 0  = pure []
sepByUtpo k p sep = liftA2 (:) p ((sep *> sepBy1Upto (k-1) p sep) <|> pure []) <|> pure []
  where
    sepBy1Upto 0 _ _ = pure []
    sepBy1Upto k p sep = liftA2 (:) p ((sep *> sepBy1Upto (k-1) p sep) <|> pure [])

withMessage :: l -> Maybe a -> ContEitherT m l a
withMessage l = maybe (left l) right

mapLeft :: (l1 -> l2) -> ContEitherT m l1 a -> ContEitherT m l2 a
mapLeft f ka = ContEitherT $ \lk rk -> runContEitherT ka (lk . f) rk

parseOnlyMessage :: b -> B.ByteString -> Parser a -> ContEitherT m b a
parseOnlyMessage msg raw parser =
  mapLeft (const msg) $ liftEither $ parseOnly parser raw

singletonList :: l -> [a] -> ContEitherT m l a
singletonList _ (x:[]) = right x
singletonList l _ = left l

optionalParam :: B.ByteString
              -> M.Map B.ByteString [B.ByteString]
              -> ContEitherT m B.ByteString (Maybe B.ByteString)
optionalParam key map =
  case M.lookup key map of
    Nothing -> return Nothing
    Just vals ->
      Just <$> singletonList (tooMany key) vals

optionalParseParam :: B.ByteString
                   -> M.Map B.ByteString [B.ByteString]
                   -> (B.ByteString -> B.ByteString -> ContEitherT m B.ByteString a)
                   -> ContEitherT m B.ByteString (Maybe a)
optionalParseParam key map parser = do
  result <- optionalParam key map
  case result of
    Nothing -> return Nothing
    Just val -> Just <$> parser key val

grabParam :: B.ByteString
          -> M.Map B.ByteString [B.ByteString]
          -> ContEitherT m B.ByteString B.ByteString
grabParam key map = do
  vals <- withMessage (missing key) (M.lookup key map)
  singletonList (tooMany key) vals

grabAndParseParam :: B.ByteString
                  -> M.Map B.ByteString [B.ByteString]
                  -> (B.ByteString -> B.ByteString -> ContEitherT m B.ByteString a)
                  -> ContEitherT m B.ByteString a
grabAndParseParam key map parser =
  grabParam key map >>= parser key<|MERGE_RESOLUTION|>--- conflicted
+++ resolved
@@ -147,13 +147,8 @@
   let port = (PortNum . fromIntegral . rqRemotePort) req
   reqAddr <- parseSockAddr port B8.empty (rqRemoteAddr req)
   case reqAddr of
-<<<<<<< HEAD
     SockAddrInet{} -> return Ipv4
     SockAddrInet6{} -> return Ipv6
-=======
-    SockAddrInet _ _ -> return Ipv4
-    SockAddrInet6 _ _ _ _ -> return Ipv6
->>>>>>> ec251d0f
 
 completeSnap :: AnnounceEnv -> Snap ()
 completeSnap env = 
@@ -230,14 +225,9 @@
                     Word16 -> Word16 -> Word16 -> Word16 ->
                     HostAddress6
     packComplete a b c d e f g h = (
-<<<<<<< HEAD
-      fi a `shiftL` 16 .|. fi b, fi c `shiftL` 16 .|. fi d,
-      fi e `shiftL` 16 .|. fi f, fi g `shiftL` 16 .|. fi h)
-=======
       byteSwap a b, byteSwap c d, byteSwap e f, byteSwap g h)
     byteSwap :: Word16 -> Word16 -> Word32
     byteSwap a b = toBigEndian $ (fi a) `shiftL` 16 .|. (fi b)
->>>>>>> ec251d0f
     seperated6 = sepByUpto 7 hex colon >>= \pre ->
       packSeparated pre <$ doubleColon <*> sepByUpto (7 - length pre) hex colon
     packSeparated :: [Word16] -> [Word16] -> HostAddress6
